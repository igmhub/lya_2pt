--- conflicted
+++ resolved
@@ -104,7 +104,6 @@
 
 
 def build_deriv(bins):
-<<<<<<< HEAD
     unique_bins = np.unique(bins)
     if unique_bins[0] == -1:
         unique_bins = unique_bins[1:]
@@ -124,9 +123,6 @@
     the shape of bins.
     Return a list of tuples: (bin_index, C_deriv), sorted by bin_index
     """
-=======
-    """Return a list of tuples: (bin_index, C_deriv), sorted by bin_index"""
->>>>>>> 4f00dd3e
     nrows, ncols = bins.shape
     bins_flat = bins.ravel()
     idx_sort = bins_flat.argsort()  # j + i * ncols
@@ -151,7 +147,6 @@
         xi_est, fisher_est
 ):
     bins = get_xi_bins_t(tracer1, tracer2, angle)
-<<<<<<< HEAD
     unique_bins, c_deriv_list = build_deriv(bins)
 
     # deltas are weighted before this function is called
@@ -168,21 +163,6 @@
             np.vdot(c_deriv_x_invcov2, invcov1_x_c_deriv)
             for invcov1_x_c_deriv in invcov1_x_c_deriv_list[i:]
         ])
-=======
-    c_deriv_list = build_deriv(bins)
-
-    invc2_x_c_deriv_list = [(bin2, c_deriv2.T.dot(invcov1).T) for bin2, c_deriv2 in c_deriv_list]
-
-    for i, (bin1, c_deriv1) in enumerate(c_deriv_list):
-        xi = c_deriv1.dot(invcov2 @ tracer2.deltas)
-        xi = 2 * np.dot(invcov1 @ tracer1.deltas, xi)
-
-        xi_est[bin1] += xi
-
-        invc1_x_c_deriv = c_deriv1.dot(invcov2)
-        for bin2, invc2_x_c_deriv in invc2_x_c_deriv_list[i:]:
-            fisher_est[bin1, bin2] += np.vdot(invc1_x_c_deriv, invc2_x_c_deriv)
->>>>>>> 4f00dd3e
 
     return xi_est, fisher_est
 
